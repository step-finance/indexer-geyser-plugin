{
  "amqp": {
      "address": "amqps://",
      "network": "mainnet"
  },
  "jobs": {
      "limit": 16
  },
  "chainProgress": {
    "blockMeta": true,
    "slotStatus": true
  },
  "libpath": "/home/solana/libholaplex_indexer_rabbitmq_geyser.so",
  "transactions": {
      "programs": {
          "MEisE1HzehtrDpAAT8PnLHjpSSkRYakotTuJRPjTpo8": "sf",
          "M2mx93ekt1fmXSVkTrUL9xVFHkmME8HTUi5Cyc5aF7K": "sf",
          "5SKmrbAxnHV2sgqyDXkGrLrokZYtWWVEEk5Soed7VLVN": "sf",
          "CJsLwbP1iu5DuUikHEJnLfANgKy6stB2uFgvBBHoyxwz": "sf",
          "hausS13jsjafwWwGqZTUQRmWyvyxn9EQpqMwV1PBBmk": "sf",
          "hadeK9DLv9eA7ya5KCTqSvSvRZeJC3JgD5a9Y3CNbvu": "sf",
          "HYPERfwdTjyJ2SCaKHmpF2MtrXqWxrsotYDsTrshHWq8": "sf",
          "TSWAPaqyCSx2KABk68Shruf4rp7CxcNi8hAsbdwmHbN": "sf",
          "mmm3XBJg5gk8XJxEKBvdgptZz6SgK4tXvn36sodowMc": "sf",
          "TCMPhJdwDryooaGtiocG1u3xcYbRpiJzb283XfCZsDp": "sf",
          "SNPRohhBurQwrpwAptw1QYtpFdfEKitr4WSJ125cN1g": "sf",
          
          "*": "defi"
      },
      "pubkeys": {}
  },
  "datumProgramInclusions": {
    "srmqPvymJeFKQ4zGQed1GFppgkRHL9kaELCbyksJtPX": {
        "post": true
    },
    "PhoeNiXZ8ByJGLkxNfZRnkUfjvmuYqLR89jjFHGqdXY": {
        "post": true
    },
    "whirLbMiicVdio4qvUfM5KAg6Ct8VwpYzGff3uctyCc": {
        "post": true
    },
    "TokenkegQfeZyiNwAJbNbGKPFXCWuBvf9Ss623VQ5DA": {
        "post": true,
        "lengthExclusions": [
            165
        ]
    },
    "TokenzQdBNbLqP5VEhdkAS6EPFLC1PHnBqCXEpPxuEb": {
        "post": true,
        "lengthExclusions": [
            182
        ]
    },
    "hadeK9DLv9eA7ya5KCTqSvSvRZeJC3JgD5a9Y3CNbvu": {
        "post": true
    },
    "mmm3XBJg5gk8XJxEKBvdgptZz6SgK4tXvn36sodowMc": {
        "post": true
    },
    "TSWAPaqyCSx2KABk68Shruf4rp7CxcNi8hAsbdwmHbN": {
        "post": true
    },
    "TCMPhJdwDryooaGtiocG1u3xcYbRpiJzb283XfCZsDp": {
        "post": true
    },
    "675kPX9MHTjS2zt1qfr1NYHuzeLXfQM9H24wFSUt1Mp8": {
        "post": true
    },
    "4ckmDgGdxQoPDLUkDT3vHgSAkzA3QRdNq5ywwY4sUSJn": {
        "post": true
    },
    "EUqojwWA2rd19FZrzeBncJsm38Jm1hEhE3zsmX3bRc2o": {
        "post": true
    },
    "9xQeWvG816bUx9EPjHmaT23yvVM2ZWbrrpZb9PusVFin": {
        "post": true
    },
    "metaqbxxUerdq28cj1RbAWkYQm3ybzjb6a8bt518x1s": {
        "pre": true,
        "post": true
    },
    "BGUMAp9Gq7iTEuizy4pqaxsTyUCBK68MDfK752saRPUY": {
        "pre": true,
        "post": true
    },
    "1NSCRfGeyo7wPUazGbaPBUsTM49e1k2aXewHGARfzSo": {
        "pre": true,
        "post": true
    },
    "REFER4ZgmyYx9c6He5XfaTMiGfdLwRnkV4RPp9t9iF3": {
        "post": true
    },
    "6LtLpnUFNByNXLyCoK9wA2MykKAmQNZKBdY8s47dehDc": {
        "post": true
    },
    "LBUZKhRxPF3XUpBCjp4YzTKgLccjZhTSDM9YuVaPwxo": {
        "pre": true,
        "post": true
    },
    "CAMMCzo5YL8w4VFF8KVHrK22GGUsp5VTaW7grrKgrWqK": {
        "pre": true,
        "post": true
    },
    "opnb2LAfJYbRMAHHvqjCwQxanZn7ReEHp1k81EohpZb": {
        "pre": true,
        "post": true
    },
    "MFv2hWf31Z9kbCa1snEPYctwafyhdvnV7FZnsebVacA": {
        "post": true
    },
    "SP12tWFxD9oJsVWNavTTBZvMbA6gkAmxtVgxdqvyvhY": {
        "pre": true,
        "post": true
    },
    "KLend2g3cP87fffoy8q1mQqGKjrxjC8boSyAYavgmjD": {
        "pre": true,
        "post": true
    },
    "Stake11111111111111111111111111111111111111": {
        "pre": true,
        "post": true
    },
    "CPMMoo8L3F4NbTegBCKVNunggL7H1ZpdTHKxQB5qKP1C": {
        "pre": true,
        "post": true
    },
    "SSwpkEEcbUqx4vtoEByFjSkhKdCT862DNVb52nZg1UZ": {
        "pre": true,
        "post": true
    },
    "MarBmsSgKXdrN1egZf5sqe1TMai9K1rChYNDJgjq7aD": {
        "pre": true,
        "post": true
    },
    "SPoo1Ku8WFXoNDMHPsrGSTSG1Y47rzgn41SLUNakuHy": {
        "pre": true,
        "post": true
    },
    "MNFSTqtC93rEfYHB6hF82sKdZpUDFWkViLByLd1k1Ms": {
        "pre": true,
        "post": true
    },
<<<<<<< HEAD
    "HvwYjjzPbXWpykgVZhqvvfeeaSraQVnTiQibofaFw9M7": {
        "pre": true,
        "post": true
    },
    "Eo7WjKq67rjJQSZxS6z3YkapzY3eMj6Xy8X5EQVn5UaB": {
        "pre": true,
        "post": true
    },
    "24Uqj9JCLxUeoC3hGfh5W3s9FM9uCHDS2SG3LYwBpyTi": {
        "pre": true,
        "post": true
    },
    "dRiftyHA39MWEi3m9aunc5MzRF1JYuBsbn6VPcn33UH": {
        "pre": true,
        "post": true
    },
    "SSwapUtytfBdBn1b9NUGG6foMVPtcWgpRU32HToDUZr": {
        "pre": true,
        "post": true
    }
=======
    "SSwapUtytfBdBn1b9NUGG6foMVPtcWgpRU32HToDUZr": {
        "pre": true,
        "post": true
    } 
>>>>>>> b11a7230
  }
}<|MERGE_RESOLUTION|>--- conflicted
+++ resolved
@@ -140,7 +140,10 @@
         "pre": true,
         "post": true
     },
-<<<<<<< HEAD
+    "SSwapUtytfBdBn1b9NUGG6foMVPtcWgpRU32HToDUZr": {
+        "pre": true,
+        "post": true
+    },
     "HvwYjjzPbXWpykgVZhqvvfeeaSraQVnTiQibofaFw9M7": {
         "pre": true,
         "post": true
@@ -156,16 +159,6 @@
     "dRiftyHA39MWEi3m9aunc5MzRF1JYuBsbn6VPcn33UH": {
         "pre": true,
         "post": true
-    },
-    "SSwapUtytfBdBn1b9NUGG6foMVPtcWgpRU32HToDUZr": {
-        "pre": true,
-        "post": true
     }
-=======
-    "SSwapUtytfBdBn1b9NUGG6foMVPtcWgpRU32HToDUZr": {
-        "pre": true,
-        "post": true
-    } 
->>>>>>> b11a7230
   }
 }